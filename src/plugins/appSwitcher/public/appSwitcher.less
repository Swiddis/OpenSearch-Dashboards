@import (reference) "~ui/styles/variables";

<<<<<<< HEAD
@app-icon-size: 48px;
=======
.application {
  background-color: @app-switcher-application-bg;
}
>>>>>>> e22009b9

.app-links {
  text-align: justify;

  .app-link {
    display: inline-block;
    vertical-align: top;
<<<<<<< HEAD
    text-align: center;
    width: @app-icon-size;
    margin: 0px 10px;
=======
    text-align: left;
    background: @app-switcher-app-link-color;
    width: 200px;
    margin: 0 30px 30px 0;
>>>>>>> e22009b9

    .app-icon {
      display: block;
      height: @app-icon-size;
      width: @app-icon-size;
      background-size: cover;
      background-position: center;
      background-size: contain;
      border-radius: @border-radius-base;
      width: 100%;
    }

    .app-title {
<<<<<<< HEAD
      color: @text-color;
      font-size: 0.9em;
      width: 100%;
    }

    &:hover .app-title {
      text-decoration: underline;
=======
      margin: 0 0 10px;
      color: @app-switcher-app-title-color;
    }

    .app-description {
      font-size: 1em;
      color: @app-switcher-app-description-color;
      margin: 0;
>>>>>>> e22009b9
    }
  }

}<|MERGE_RESOLUTION|>--- conflicted
+++ resolved
@@ -1,12 +1,6 @@
 @import (reference) "~ui/styles/variables";
 
-<<<<<<< HEAD
 @app-icon-size: 48px;
-=======
-.application {
-  background-color: @app-switcher-application-bg;
-}
->>>>>>> e22009b9
 
 .app-links {
   text-align: justify;
@@ -14,22 +8,14 @@
   .app-link {
     display: inline-block;
     vertical-align: top;
-<<<<<<< HEAD
-    text-align: center;
     width: @app-icon-size;
     margin: 0px 10px;
-=======
     text-align: left;
-    background: @app-switcher-app-link-color;
-    width: 200px;
-    margin: 0 30px 30px 0;
->>>>>>> e22009b9
 
     .app-icon {
       display: block;
       height: @app-icon-size;
       width: @app-icon-size;
-      background-size: cover;
       background-position: center;
       background-size: contain;
       border-radius: @border-radius-base;
@@ -37,25 +23,16 @@
     }
 
     .app-title {
-<<<<<<< HEAD
       color: @text-color;
       font-size: 0.9em;
       width: 100%;
+      text-align: center;
     }
 
     &:hover .app-title {
       text-decoration: underline;
-=======
-      margin: 0 0 10px;
-      color: @app-switcher-app-title-color;
     }
 
-    .app-description {
-      font-size: 1em;
-      color: @app-switcher-app-description-color;
-      margin: 0;
->>>>>>> e22009b9
-    }
   }
 
 }