define(function (require) {
  require('modules')
  .get('app/visualize', ['ui.select'])
  .directive('visEditorAgg', function ($compile, $parse, $filter, Private, Notifier) {
    require('angular-ui-select');
    require('filters/field_type');
    require('plugins/visualize/editor/agg_param');

    var _ = require('lodash');
    var $ = require('jquery');
    var aggTypes = Private(require('components/agg_types/index'));
    var aggSelectHtml = require('text!plugins/visualize/editor/agg_select.html');
    var advancedToggleHtml = require('text!plugins/visualize/editor/advanced_toggle.html');
<<<<<<< HEAD
    require('angular-ui-select');

    require('plugins/visualize/editor/agg_params');
    require('filters/match_any');
=======
>>>>>>> a5612773

    var notify = new Notifier({
      location: 'visAggGroup'
    });

    return {
      restrict: 'E',
      replace: true,
      template: require('text!plugins/visualize/editor/agg.html'),
      scope: {
        vis: '=',
        agg: '=',
        $index: '=',
        group: '=',
        groupName: '=',
        groupMin: '='
      },
      link: function ($scope, $el) {
        $scope.editorOpen = $scope.agg.brandNew;

        $scope.$watchMulti([
          '$index',
          'group.length'
        ], function () {
          var i = $scope.$index;
          $scope.$first = i === 0;
          $scope.$last = i === $scope.group.length - 1;
          $scope.aggIsTooLow = calcAggIsTooLow();
        });

<<<<<<< HEAD
=======
        (function setupControlManagement() {
          var $editorContainer = $el.find('.vis-editor-agg-editor');

          // this will contain the controls for the schema (rows or columns?), which are unrelated to
          // controls for the agg, which is why they are first
          var $schemaEditor = $('<div>').addClass('schemaEditors').appendTo($editorContainer);

          if ($scope.agg.schema.editor) {
            $schemaEditor.append($scope.agg.schema.editor);
            $compile($schemaEditor)(editorScope());
          }

          // allow selection of an aggregation
          var $aggSelect = $(aggSelectHtml).appendTo($editorContainer);
          $compile($aggSelect)($scope);

          // params for the selected agg, these are rebuilt every time the agg in $aggSelect changes
          var $aggParamEditors; //  container for agg type param editors
          var $aggParamEditorsScope;
          $scope.$watch('agg.type', function updateAggParamEditor(newType, oldType) {
            if ($aggParamEditors) {
              $aggParamEditors.remove();
              $aggParamEditors = null;
            }

            // if there's an old scope, destroy it
            if ($aggParamEditorsScope) {
              $aggParamEditorsScope.$destroy();
              $aggParamEditorsScope = null;
            }

            // create child scope, used in the editors
            $aggParamEditorsScope = $scope.$new();

            var agg = $scope.agg;
            var type = $scope.agg.type;

            if (!agg) return;

            if (newType !== oldType) {
              // don't reset on initial load, the
              // saved params should persist
              agg.resetParams();
            }

            if (!type) return;

            var aggParamHTML = {
              basic: [],
              advanced: []
            };

            // build collection of agg params html
            type.params.forEach(function (param, i) {
              var aggParam;
              var type = 'basic';
              if (param.advanced) type = 'advanced';

              if (aggParam = getAggParamHTML(param, i)) {
                aggParamHTML[type].push(aggParam);
              }

              // if field param exists, compute allowed fields
              if (param.name === 'field') {
                $aggParamEditorsScope.indexedFields = getIndexedFields(param);
              }
            });

            // compile the paramEditors html elements
            var paramEditors = aggParamHTML.basic;

            if (aggParamHTML.advanced.length) {
              paramEditors.push($(advancedToggleHtml).get(0));
              paramEditors = paramEditors.concat(aggParamHTML.advanced);
            }

            $aggParamEditors = $(paramEditors).appendTo($editorContainer);
            $compile($aggParamEditors)($aggParamEditorsScope);
          });

          // build HTML editor given an aggParam and index
          function getAggParamHTML(param, idx) {
            // don't show params without an editor
            if (!param.editor) {
              return;
            }

            var attrs = {};

            attrs['agg-param'] = 'agg.type.params[' + idx + ']';
            if (param.advanced) {
              attrs['ng-show'] = 'advancedToggled';
            }

            return $('<vis-agg-param-editor>')
            .attr(attrs)
            .append(param.editor)
            .get(0);
          }

          function getIndexedFields(param) {
            var fields = $scope.agg.vis.indexPattern.fields.raw;
            var fieldTypes = param.filterFieldTypes;

            if (fieldTypes) {
              fields = $filter('fieldType')(fields, fieldTypes);
              fields = $filter('filter')(fields, { bucketable: true });
              fields = $filter('orderBy')(fields, ['type', 'name']);
            }

            return fields;
          }

          // generic child scope creation, for both schema and agg
          function editorScope() {
            var $editorScope = $scope.$new();

            setupBoundProp($editorScope, 'agg.type', 'aggType');
            setupBoundProp($editorScope, 'agg', 'aggConfig');
            setupBoundProp($editorScope, 'agg.params', 'params');

            return $editorScope;
          }

          // bind a property from our scope a child scope, with one-way binding
          function setupBoundProp($child, get, set) {
            var getter = _.partial($parse(get), $scope);
            var setter = _.partial($parse(set).assign, $child);
            $scope.$watch(getter, setter);
          }
        }());

>>>>>>> a5612773
        /**
         * Describe the aggregation, for display in the collapsed agg header
         * @return {[type]} [description]
         */
        $scope.describe = function () {
          if (!$scope.agg.type.makeLabel) return '';
          var label = $scope.agg.type.makeLabel($scope.agg);
          return label ? label : '';
        };

        /**
         * Describe the errors in this agg
         * @return {[type]} [description]
         */
        $scope.describeError = function () {
          var count = _.reduce($scope.aggForm.$error, function (count, controls, errorType) {
            return count + _.size(controls);
          }, 0);

          return count + ' Error' + (count > 1 ? 's' : '');
        };

        function move(below, agg) {
          _.move($scope.vis.aggs, agg, below, function (otherAgg) {
            return otherAgg.schema.group === agg.schema.group;
          });
        }
        $scope.moveUp = _.partial(move, false);
        $scope.moveDown = _.partial(move, true);

        $scope.remove = function (agg) {
          var aggs = $scope.vis.aggs;

          var index = aggs.indexOf(agg);
          if (index === -1) return notify.log('already removed');

          aggs.splice(index, 1);
        };

        function calcAggIsTooLow() {
          if (!$scope.agg.schema.mustBeFirst) {
            return false;
          }

          var firstDifferentSchema = _.findIndex($scope.group, function (agg) {
            return agg.schema !== $scope.agg.schema;
          });

          if (firstDifferentSchema === -1) {
            return false;
          }

          return $scope.$index > firstDifferentSchema;
        }
      }
    };
  });
});<|MERGE_RESOLUTION|>--- conflicted
+++ resolved
@@ -4,20 +4,13 @@
   .directive('visEditorAgg', function ($compile, $parse, $filter, Private, Notifier) {
     require('angular-ui-select');
     require('filters/field_type');
-    require('plugins/visualize/editor/agg_param');
+    require('plugins/visualize/editor/agg_params');
 
     var _ = require('lodash');
     var $ = require('jquery');
     var aggTypes = Private(require('components/agg_types/index'));
     var aggSelectHtml = require('text!plugins/visualize/editor/agg_select.html');
     var advancedToggleHtml = require('text!plugins/visualize/editor/advanced_toggle.html');
-<<<<<<< HEAD
-    require('angular-ui-select');
-
-    require('plugins/visualize/editor/agg_params');
-    require('filters/match_any');
-=======
->>>>>>> a5612773
 
     var notify = new Notifier({
       location: 'visAggGroup'
@@ -48,141 +41,6 @@
           $scope.aggIsTooLow = calcAggIsTooLow();
         });
 
-<<<<<<< HEAD
-=======
-        (function setupControlManagement() {
-          var $editorContainer = $el.find('.vis-editor-agg-editor');
-
-          // this will contain the controls for the schema (rows or columns?), which are unrelated to
-          // controls for the agg, which is why they are first
-          var $schemaEditor = $('<div>').addClass('schemaEditors').appendTo($editorContainer);
-
-          if ($scope.agg.schema.editor) {
-            $schemaEditor.append($scope.agg.schema.editor);
-            $compile($schemaEditor)(editorScope());
-          }
-
-          // allow selection of an aggregation
-          var $aggSelect = $(aggSelectHtml).appendTo($editorContainer);
-          $compile($aggSelect)($scope);
-
-          // params for the selected agg, these are rebuilt every time the agg in $aggSelect changes
-          var $aggParamEditors; //  container for agg type param editors
-          var $aggParamEditorsScope;
-          $scope.$watch('agg.type', function updateAggParamEditor(newType, oldType) {
-            if ($aggParamEditors) {
-              $aggParamEditors.remove();
-              $aggParamEditors = null;
-            }
-
-            // if there's an old scope, destroy it
-            if ($aggParamEditorsScope) {
-              $aggParamEditorsScope.$destroy();
-              $aggParamEditorsScope = null;
-            }
-
-            // create child scope, used in the editors
-            $aggParamEditorsScope = $scope.$new();
-
-            var agg = $scope.agg;
-            var type = $scope.agg.type;
-
-            if (!agg) return;
-
-            if (newType !== oldType) {
-              // don't reset on initial load, the
-              // saved params should persist
-              agg.resetParams();
-            }
-
-            if (!type) return;
-
-            var aggParamHTML = {
-              basic: [],
-              advanced: []
-            };
-
-            // build collection of agg params html
-            type.params.forEach(function (param, i) {
-              var aggParam;
-              var type = 'basic';
-              if (param.advanced) type = 'advanced';
-
-              if (aggParam = getAggParamHTML(param, i)) {
-                aggParamHTML[type].push(aggParam);
-              }
-
-              // if field param exists, compute allowed fields
-              if (param.name === 'field') {
-                $aggParamEditorsScope.indexedFields = getIndexedFields(param);
-              }
-            });
-
-            // compile the paramEditors html elements
-            var paramEditors = aggParamHTML.basic;
-
-            if (aggParamHTML.advanced.length) {
-              paramEditors.push($(advancedToggleHtml).get(0));
-              paramEditors = paramEditors.concat(aggParamHTML.advanced);
-            }
-
-            $aggParamEditors = $(paramEditors).appendTo($editorContainer);
-            $compile($aggParamEditors)($aggParamEditorsScope);
-          });
-
-          // build HTML editor given an aggParam and index
-          function getAggParamHTML(param, idx) {
-            // don't show params without an editor
-            if (!param.editor) {
-              return;
-            }
-
-            var attrs = {};
-
-            attrs['agg-param'] = 'agg.type.params[' + idx + ']';
-            if (param.advanced) {
-              attrs['ng-show'] = 'advancedToggled';
-            }
-
-            return $('<vis-agg-param-editor>')
-            .attr(attrs)
-            .append(param.editor)
-            .get(0);
-          }
-
-          function getIndexedFields(param) {
-            var fields = $scope.agg.vis.indexPattern.fields.raw;
-            var fieldTypes = param.filterFieldTypes;
-
-            if (fieldTypes) {
-              fields = $filter('fieldType')(fields, fieldTypes);
-              fields = $filter('filter')(fields, { bucketable: true });
-              fields = $filter('orderBy')(fields, ['type', 'name']);
-            }
-
-            return fields;
-          }
-
-          // generic child scope creation, for both schema and agg
-          function editorScope() {
-            var $editorScope = $scope.$new();
-
-            setupBoundProp($editorScope, 'agg.type', 'aggType');
-            setupBoundProp($editorScope, 'agg', 'aggConfig');
-            setupBoundProp($editorScope, 'agg.params', 'params');
-
-            return $editorScope;
-          }
-
-          // bind a property from our scope a child scope, with one-way binding
-          function setupBoundProp($child, get, set) {
-            var getter = _.partial($parse(get), $scope);
-            var setter = _.partial($parse(set).assign, $child);
-            $scope.$watch(getter, setter);
-          }
-        }());
-
->>>>>>> a5612773
         /**
          * Describe the aggregation, for display in the collapsed agg header
          * @return {[type]} [description]
