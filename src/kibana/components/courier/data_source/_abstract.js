define(function (require) {
  var _ = require('lodash');

  return function SourceAbstractFactory(Private, Promise, PromiseEmitter) {
    var requestQueue = Private(require('components/courier/_request_queue'));
    var errorHandlers = Private(require('components/courier/_error_handlers'));
    var courierFetch = Private(require('components/courier/fetch/fetch'));

    function SourceAbstract(initialState) {
      var self = this;
      self._instanceid = _.uniqueId('data_source');

      self._state = (function () {
        // state can be serialized as JSON, and passed back in to restore
        if (initialState) {
          if (typeof initialState === 'string') {
            return JSON.parse(initialState);
          } else {
            return _.cloneDeep(initialState);
          }
        } else {
          return {};
        }
      }());

      // set internal state values
      self._methods.forEach(function (name) {
        self[name] = function (val) {
          if (val == null) {
            delete self._state[name];
          } else {
            self._state[name] = val;
          }

          return self;
        };
      });

      self.history = [];
      self._fetchStrategy = courierFetch.strategies[self._getType()];
    }

    /*****
     * PUBLIC API
     *****/

    /**
     * Get values from the state
     * @param {string} name - The name of the property desired
     * @return {any} - the value found
     */
    SourceAbstract.prototype.get = function (name) {
      var self = this;
      while (self) {
        if (self._state[name] !== void 0) return self._state[name];
        self = self.getParent();
      }
    };

    /**
     * Get the value from our own state, don't traverse up the chain
     * @param {string} name - The name of the property desired
     * @return {any} - the value found
     */
    SourceAbstract.prototype.getOwn = function (name) {
      if (this._state[name] !== void 0) return this._state[name];
    };

    /**
     * Change the entire state of a SourceAbstract
     * @param {object|string} state - The SourceAbstract's new state, or a
     *   string of the state value to set
     */
    SourceAbstract.prototype.set = function (state, val) {
      var self = this;

      if (typeof state === 'string') {
        // the getter and setter methods check for undefined explicitly
        // to identify getters and null to identify deletion
        if (val === undefined) {
          val = null;
        }
        self[state](val);
      } else {
        self._state = state;
      }
      return self;
    };

    /**
     * Create a new dataSource object of the same type
     * as this, which inherits this dataSource's properties
     * @return {SourceAbstract}
     */
    SourceAbstract.prototype.extend = function () {
      return (new this.Class()).inherits(this);
    };

    /**
     * return a simple, encodable object representing the state of the SourceAbstract
     * @return {[type]} [description]
     */
    SourceAbstract.prototype.toJSON = function () {
      return _.clone(this._state);
    };

    /**
     * Create a string representation of the object
     * @return {[type]} [description]
     */
    SourceAbstract.prototype.toString = function () {
      return JSON.stringify(this.toJSON());
    };

    /**
     * Put a request in to the courier that this Source should
     * be fetched on the next run of the courier
     * @return {Promise}
     */
    SourceAbstract.prototype.onResults = function (handler) {
      var self = this;

      return new PromiseEmitter(function (resolve, reject, defer) {
        self._createRequest(defer);
      }, handler);
    };

    /**
     * Noop
     */
    SourceAbstract.prototype.getParent = function () {
      return this._parent;
    };

    /**
     * similar to onResults, but allows a seperate loopy code path
     * for error handling.
     *
     * @return {Promise}
     */
    SourceAbstract.prototype.onError = function (handler) {
      var self = this;

      return new PromiseEmitter(function (resolve, reject, defer) {
        errorHandlers.push({
          source: self,
          defer: defer
        });
      }, handler);
    };

    /**
     * Fetch just this source ASAP
     *
     * ONLY USE IF YOU WILL BE USING THE RESULTS
     * provided by the returned promise, otherwise
     * call #fetchQueued()
     *
     * @async
     */
    SourceAbstract.prototype.fetch = function () {
      var self = this;
      var req = _.first(self._myQueued());

      if (!req) {
        req = self._createRequest();
      }

      courierFetch.these([req]);

      return req.defer.promise;
    };

    /**
     * Fetch all pending requests for this source ASAP
     * @async
     */
    SourceAbstract.prototype.fetchQueued = function () {
      return courierFetch.these(this._myQueued());
    };

    /**
     * Cancel all pending requests for this dataSource
     * @return {undefined}
     */
    SourceAbstract.prototype.cancelQueued = function () {
      _.invoke(this._myQueued(), 'abort');
    };

    /**
     * Completely destroy the SearchSource.
     * @return {undefined}
     */
    SourceAbstract.prototype.destroy = function () {
      this.cancelQueued();
    };

    /*****
     * PRIVATE API
     *****/

    SourceAbstract.prototype._myQueued = function () {
      var reqs = requestQueue.get(this._fetchStrategy);
      return _.where(reqs, { source: this });
    };

    SourceAbstract.prototype._createRequest = function () {
      throw new Error('_createRequest must be implemented by subclass');
    };

    /**
     * Walk the inheritance chain of a source and return it's
     * flat representaion (taking into account merging rules)
     * @returns {Promise}
     * @resolved {Object|null} - the flat state of the SourceAbstract
     */
    SourceAbstract.prototype._flatten = function () {
      var type = this._getType();

      // the merged state of this dataSource and it's ancestors
      var flatState = {};

      // function used to write each property from each state object in the chain to flat state
      var root = this;

      // start the chain at this source
      var current = this;

      // call the ittr and return it's promise
      return (function ittr() {
        // itterate the _state object (not array) and
        // pass each key:value pair to source._mergeProp. if _mergeProp
        // returns a promise, then wait for it to complete and call _mergeProp again
        return Promise.all(_.map(current._state, function ittr(value, key) {
          if (Promise.is(value)) {
            return value.then(function (value) {
              return ittr(value, key);
            });
          }

          var prom = root._mergeProp(flatState, value, key);
          return Promise.is(prom) ? prom : null;
        }))
        .then(function () {
          // move to this sources parent
          var parent = current.getParent();
          // keep calling until we reach the top parent
          if (parent) {
            current = parent;
            return ittr();
          }
        });
      }())
      .then(function () {
        if (type === 'search') {
<<<<<<< HEAD

          // This is down here to prevent the circular
          var decorateQuery = Private(require('components/courier/data_source/_decorate_query'));
=======
          flatState.body = flatState.body || {};
>>>>>>> a801c00f

          // defaults for the query
          if (!flatState.body.query) {
            flatState.body.query = {
              'match_all': {}
            };
          }

          decorateQuery(flatState.body.query);

          var computedFields = flatState.index.getComputedFields();
          flatState.body.fields = computedFields.fields;
          flatState.body.script_fields = flatState.body.script_fields || {};
          flatState.body.fielddata_fields = flatState.body.fielddata_fields || [];

          _.extend(flatState.body.script_fields, computedFields.scriptFields);
          flatState.body.fielddata_fields = _.union(flatState.body.fielddata_fields, computedFields.fielddataFields);


          /**
           * Create a filter that can be reversed for filters with negate set
           * @param {boolean} reverse This will reverse the filter. If true then
           *                          anything where negate is set will come
           *                          through otherwise it will filter out
           * @returns {function}
           */
          var filterNegate = function (reverse) {
            return function (filter) {
              if (_.isUndefined(filter.meta) || _.isUndefined(filter.meta.negate)) return !reverse;
              return filter.meta && filter.meta.negate === reverse;
            };
          };

          /**
           * Clean out any invalid attributes from the filters
           * @param {object} filter The filter to clean
           * @returns {object}
           */
          var cleanFilter = function (filter) {
            return _.omit(filter, ['$$hashKey', 'meta']);
          };

          // switch to filtered query if there are filters
          if (flatState.filters) {
            if (flatState.filters.length) {
              _.each(flatState.filters, function (filter) {
                if (filter.query) {
                  decorateQuery(filter.query);
                }
              });

              flatState.body.query = {
                filtered: {
                  query: flatState.body.query,
                  filter: {
                    bool: {
                      must: _(flatState.filters).filter(filterNegate(false)).map(cleanFilter).value(),
                      must_not: _(flatState.filters).filter(filterNegate(true)).map(cleanFilter).value()
                    }
                  }
                }
              };
            }
            delete flatState.filters;
          }
        }

        return flatState;
      });
    };

    return SourceAbstract;
  };
});<|MERGE_RESOLUTION|>--- conflicted
+++ resolved
@@ -253,13 +253,10 @@
       }())
       .then(function () {
         if (type === 'search') {
-<<<<<<< HEAD
-
-          // This is down here to prevent the circular
+          // This is down here to prevent the circular dependency
           var decorateQuery = Private(require('components/courier/data_source/_decorate_query'));
-=======
+
           flatState.body = flatState.body || {};
->>>>>>> a801c00f
 
           // defaults for the query
           if (!flatState.body.query) {
