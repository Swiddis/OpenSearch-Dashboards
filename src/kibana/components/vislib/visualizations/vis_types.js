--- conflicted
+++ resolved
@@ -11,15 +11,10 @@
      */
     return {
       histogram: Private(require('components/vislib/visualizations/column_chart')),
-<<<<<<< HEAD
       pie: Private(require('components/vislib/visualizations/pie_chart')),
       line: Private(require('components/vislib/visualizations/line_chart')),
+      area: Private(require('components/vislib/visualizations/area_chart')),
       tile_map: Private(require('components/vislib/visualizations/tile_map'))
-=======
-      line: Private(require('components/vislib/visualizations/line_chart')),
-      area: Private(require('components/vislib/visualizations/area_chart')),
-      pie: Private(require('components/vislib/visualizations/pie_chart'))
->>>>>>> 40b92104
     };
   };
 
