define(function (require) {
  return function LegendFactory(d3, Private) {
    var _ = require('lodash');

    // Dynamically adds css file
    require('css!components/vislib/components/styles/main');

    /*
     * Append legend to the visualization
     * arguments:
     *  el => reference to DOM element
     *  labels => array of labels from the chart data
     *  color => color function to assign colors to labels
     *  _attr => visualization attributes
     */
    function Legend(vis, el, labels, color, _attr) {
      if (!(this instanceof Legend)) {
        return new Legend(vis, el, labels, color, _attr);
      }

      this.vis = vis;
      this.el = el;
      this.labels = labels;
      this.color = color;
      this._attr = _.defaults(_attr || {}, {
        // Legend specific attributes
        'legendClass' : 'legend-col-wrapper',
        'blurredOpacity' : 0.3,
        'focusOpacity' : 1,
        'defaultOpacity' : 1,
        'isOpen' : false,
        'width': 20
      });
    }

    // Add legend header
    // Need to change the header icon
    Legend.prototype.header = function (el, args) {
      return el.append('div')
        .attr('class', 'header')
        .append('div')
        .attr('class', 'column-labels')
        .html(function (d) {
          if (args._attr.isOpen) {
            return '<span class="btn btn-xs btn-default legend-toggle">' +
              '<i class="fa fa-chevron-right"></i></span>';
          }
          return '<span class="btn btn-xs btn-default legend-toggle">' +
            '<i class="fa fa-chevron-left"></i></span>';
        });
    };

    // Add legend list
    Legend.prototype.list = function (el, arrOfLabels, args) {
      var self = this;

      return el.append('ul')
        .attr('class', function () {
          if (args._attr.isOpen) {
            return 'legend-ul';
          }
          return 'legend-ul hidden';
        })
        .selectAll('li')
        .data(arrOfLabels)
        .enter()
        .append('li')
        .attr('class', function (d) {
          // class names reflect the color assigned to the labels
          return 'color ' + self.classify(args.color(d));
        })
        .html(function (d) {
          // return the appropriate color for each dot
          return '<span class="dots" style="background:' + args.color(d) + '"></span>' + d;
        });
    };

    // Create a class name based on the colors assigned to each label
    Legend.prototype.classify = function (name) {
      return 'c' + name.replace(/[#]/g, '');
    };

    // Render the legend
    Legend.prototype.render = function () {
      var visEl = d3.select(this.el);
      var legendDiv = visEl.select('.' + this._attr.legendClass);
      var items = this.labels;
      var header = this.header(legendDiv, this);
      var headerIcon = visEl.select('.legend-toggle');
      var list = this.list(legendDiv, items, this);

      var self = this;

      // toggle
      headerIcon.on('click', function () {
        if (self._attr.isOpen) {
          // close legend
          visEl.select('ul.legend-ul')
            .classed('hidden', true);
          self._attr.isOpen = false;
          // need to add reference to resize function on toggle
          self.vis.resize();
        } else {
          // open legend
          visEl.select('ul.legend-ul')
            .classed('hidden', false);
          self._attr.isOpen = true;
<<<<<<< HEAD
          
=======
          // need to add reference to resize function on toggle
          self.vis.resize();
>>>>>>> 34ad8ddb
        }
      });

      visEl.selectAll('.color')
        .on('mouseover', function (d) {
          var liClass = '.' + self.classify(self.color(d));
          visEl.selectAll('.color').style('opacity', self._attr.blurredOpacity);
          
          // select series on chart
          visEl.selectAll(liClass).style('opacity', self._attr.focusOpacity);

          visEl.selectAll('.color')
            .style('opacity', self._attr.blurredOpacity);
          
          // Select series on chart
          visEl.selectAll(liClass)
            .style('opacity', self._attr.focusOpacity);
        });

      visEl.selectAll('.color')
        .on('mouseout', function () {
          visEl.selectAll('.color').style('opacity', self._attr.defaultOpacity);
        });
    };

    return Legend;
  };
});<|MERGE_RESOLUTION|>--- conflicted
+++ resolved
@@ -105,12 +105,9 @@
           visEl.select('ul.legend-ul')
             .classed('hidden', false);
           self._attr.isOpen = true;
-<<<<<<< HEAD
-          
-=======
+
           // need to add reference to resize function on toggle
           self.vis.resize();
->>>>>>> 34ad8ddb
         }
       });
 
