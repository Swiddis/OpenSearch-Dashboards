import {
  bdd,
  common,
  remote,
  scenarioManager,
  settingsPage
} from '../../../support';

(function () {
  var expect = require('expect.js');

  (function () {
    bdd.describe('creating and deleting default index', function describeIndexTests() {
      bdd.before(function () {
        return scenarioManager.reload('emptyKibana')
        .then(function () {
          return settingsPage.navigateTo().then(settingsPage.clickExistingIndicesAddDataLink);
        });
      });

      bdd.describe('index pattern creation', function indexPatternCreation() {
        bdd.before(function () {
          return settingsPage.createIndexPattern();
        });

        bdd.it('should have index pattern in page header', function pageHeader() {
          return settingsPage.getIndexPageHeading().getVisibleText()
          .then(function (patternName) {
            expect(patternName).to.be('logstash-*');
          })
          .catch(common.handleError(this));
        });

        bdd.it('should have index pattern in url', function url() {
          return common.try(function tryingForTime() {
            return remote.getCurrentUrl()
            .then(function (currentUrl) {
              expect(currentUrl).to.contain('logstash-*');
            });
          })
          .catch(common.handleError(this));
        });

        bdd.it('should have expected table headers', function checkingHeader() {
          return settingsPage.getTableHeader()
          .then(function (headers) {
            common.debug('header.length = ' + headers.length);
            var expectedHeaders = [
              'name',
              'type',
              'format',
              'analyzed',
              'indexed',
              'controls'
            ];

            // 6 name   type  format  analyzed  indexed   controls
            expect(headers.length).to.be(expectedHeaders.length);

            var comparedHeaders = headers.map(function compareHead(header, i) {
              return header.getVisibleText()
              .then(function (text) {
                expect(text).to.be(expectedHeaders[i]);
              });
            });

            return Promise.all(comparedHeaders);
          })
          .catch(common.handleError(this));
        });
      });

      bdd.describe('index pattern deletion', function indexDelete() {
        bdd.before(function () {
          var expectedAlertText = 'Are you sure you want to remove this index pattern?';
          return settingsPage.removeIndexPattern()
          .then(function (alertText) {
            expect(alertText).to.be(expectedAlertText);
          });
        });

<<<<<<< HEAD
        bdd.it('should return to the add data landing page', function returnToPage() {
          return common.tryForTime(5000, function () {
            return common.findTestSubject('addData');
=======
        bdd.it('should return to index pattern creation page', function returnToPage() {
          return common.try(function tryingForTime() {
            return settingsPage.getCreateButton();
>>>>>>> 95132dd6
          })
          .catch(common.handleError(this));
        });

        bdd.it('should remove index pattern from url', function indexNotInUrl() {
          // give the url time to settle
          return common.try(function tryingForTime() {
            return remote.getCurrentUrl()
            .then(function (currentUrl) {
              common.debug('currentUrl = ' + currentUrl);
              expect(currentUrl).to.not.contain('logstash-*');
            });
          })
          .catch(common.handleError(this));
        });
      });
    });
  }());
}());<|MERGE_RESOLUTION|>--- conflicted
+++ resolved
@@ -79,15 +79,9 @@
           });
         });
 
-<<<<<<< HEAD
         bdd.it('should return to the add data landing page', function returnToPage() {
-          return common.tryForTime(5000, function () {
+          return common.try(function tryingForTime() {
             return common.findTestSubject('addData');
-=======
-        bdd.it('should return to index pattern creation page', function returnToPage() {
-          return common.try(function tryingForTime() {
-            return settingsPage.getCreateButton();
->>>>>>> 95132dd6
           })
           .catch(common.handleError(this));
         });
